--- conflicted
+++ resolved
@@ -15,20 +15,10 @@
     Ok(s.elapsed()?)
 }
 
-<<<<<<< HEAD
-async fn run_benchmark(index_root: &str, num_queries: u64, parallelism: usize) -> anyhow::Result<()> {
-    rayon::ThreadPoolBuilder::new().num_threads(parallelism).build_global().unwrap();
+async fn run_benchmark(index_root: &str, num_queries: u64, parallelism: usize) ->  anyhow::Result<BenchmarkResult> {
     let index = Arc::new(PersistentIndex::<BenchmarkPartition>::try_load_from_disk(
         index_root.to_string(),
     )?);
-=======
-fn run_benchmark(index_root: &str, num_queries: u64, parallelism: usize) -> anyhow::Result<BenchmarkResult> {
-    rayon::ThreadPoolBuilder::new()
-        .num_threads(parallelism)
-        .build_global()
-        .unwrap();
-    let index = PersistentIndex::<BenchmarkPartition>::try_load_from_disk(index_root.to_string())?;
->>>>>>> 6f8a95ae
     let partition_size = index
         .partitions()
         .next()
@@ -75,13 +65,9 @@
     let index_root = &args[1];
     let num_queries = args[2].parse()?;
     let parallelism = args[3].parse()?;
-<<<<<<< HEAD
-    run_benchmark(index_root, num_queries, parallelism).await
-=======
-    let benchmark_result = run_benchmark(index_root, num_queries, parallelism)?;
+    let benchmark_result = run_benchmark(index_root, num_queries, parallelism).await?;
     eprintln!("{}", result_csv_line(&benchmark_result));
     println!("Median     {}", benchmark_result.medianstats);
     println!("Arithmetic {}", benchmark_result.ameanstats);
     Ok(())
->>>>>>> 6f8a95ae
 }